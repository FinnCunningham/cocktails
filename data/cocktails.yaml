- name: Americano
  timing: Pre-dinner
  ingredients:
    - name: Campari
      amount: 3
      unit: cl
    - name: Sweet Vermouth
      amount: 3
      unit: cl
    - name: Soda water
      amount: 1
      unit: splash
  preparation: Stirred

- name: Daiquiri
  timing: Pre-dinner
  ingredients:
    - name: Light Rum
      amount: 4.5
      unit: cl
    - name: Lime juice
      amount: 2.5
      unit: cl
    - name: Simple syrup
      amount: 1.5
      unit: cl
  preparation: Shaken

- name: Hemingway Daiquiri
  timing: Pre-dinner
  ingredients:
    - name: Light Rum
      amount: 6
      unit: cl
    - name: Lime juice
      amount: 2.5
      unit: cl
    - name: Maraschino
      amount: 1.5
      unit: cl
    - name: Grapefruit juice
      amount: 1.5
      unit: cl
  preparation: Shaken

- name: Whiskey Sour
  timing: Pre-dinner
  ingredients:
    - name: Bourbon Whiskey
      amount: 4.5
      unit: cl
    - name: Lemon juice
      amount: 3
      unit: cl
    - name: Simple syrup
      amount: 1.5
      unit: cl
    - name: Egg white
      amount: 1
      unit: dash
  preparation: Shaken

- name: Napa Vally Sour
  timing: Pre-dinner
  ingredients:
    - name: Rye Whiskey
      amount: 6
      unit: cl
    - name: Lemon juice
      amount: 2
      unit: cl
    - name: Red wine syrup
      amount: 2
      unit: cl
    - name: Egg white
      amount: 1
      unit: dash
  preparation: Shaken

- name: Grand Marnier Sour
  timing: Pre-dinner
  ingredients:
    - name: Grand Marnier
      amount: 4
      unit: cl
    - name: Lemon juice
      amount: 3
      unit: cl
    - name: Egg white
      amount: 1
      unit: dash
  preparation: Shaken

- name: Bacardi
  timing: Pre-dinner
  ingredients:
    - name: Light Rum
      amount: 4.5
      unit: cl
    - name: Lemon juice
      amount: 2
      unit: cl
    - name: Grenadine
      amount: 1
      unit: cl
  preparation: Shaken

- name: Dry Martini
  timing: Pre-dinner
  ingredients:
    - name: Gin
      amount: 6
      unit: cl
    - name: Dry Vermouth
      amount: 1
      unit: cl
  preparation: Stirred

- name: Manhattan
  timing: Pre-dinner
  ingredients:
    - name: RyeWhiskey
      amount: 5
      unit: cl
    - name: Sweet Vermouth
      amount: 2
      unit: cl
    - name: Angostura bitters
      amount: 1
      unit: dash
  preparation: Stirred
  taste: 
    - Boozy
    - Sweet

- name: Negroni
  timing: Pre-dinner
  ingredients:
    - name: Gin
      amount: 3
      unit: cl
    - name: Sweet Vermouth
      amount: 3
      unit: cl
    - name: Campari
      amount: 3
      unit: cl
  preparation: Stirred
  taste:
    - Bitter
    - Sweet

- name: Boulevardier
  timing: Pre-dinner
  ingredients:
    - name: Bourbon Whiskey
      amount: 3
      unit: cl
    - name: Sweet Vermouth
      amount: 3
      unit: cl
    - name: Campari
      amount: 3
      unit: cl
  preparation: Stirred
  taste:
    - Bitter
    - Sweet

- name: Old Pal
  timing: Pre-dinner
  ingredients:
    - name: Rye Whiskey
      amount: 3
      unit: cl
    - name: Dry Vermouth
      amount: 3
      unit: cl
    - name: Campari
      amount: 3
      unit: cl
  preparation: Stirred

- name: Old Fashioned
  timing: Pre-dinner
  ingredients:
    - name: Rye Whiskey
      amount: 6
      unit: cl
    - name: Simple syrup
      amount: 1
      unit: cl
    - name: Angostura bitters
      amount: 2
      unit: dashes
  preparation: Stirred

- name: Blood and Sand
  timing: Pre-dinner
  ingredients:
    - name: Whisky
      amount: 4
      unit: cl
    - name: Sweet Vermouth
      amount: 2
      unit: cl
    - name: Cherry Heering
      amount: 2
      unit: cl
    - name: Orange juice
      amount: 2
      unit: cl
  preparation: Stirred

- name: Cynar Toronto
  timing: Pre-dinner
  ingredients:
    - name: Rye Whiskey
      amount: 6
      unit: cl
    - name: Cynar
      amount: 2
      unit: cl
    - name: Angostura bitters
      amount: 4
      unit: dashes
  preparation: Stirred
  taste:
    - Bitter
    - Sweet

- name: Bitter Mimosa
  timing: All day
  ingredients:
    - name: Champagne
      amount: 9
      unit: cl
    - name: Cynar
      amount: 2
      unit: cl
    - name: Grapefruit juice
      amount: 9
      unit: cl
  preparation: Stirred

- name: Boulevard
  timing: Pre-dinner
  ingredients:
    - name: Bourbon Whiskey
      amount: 7.5
      unit: cl
    - name: Grand Marnier
      amount: 1.5
      unit: cl
    - name: Dry Vermouth
      amount: 3
      unit: cl
    - name: Orange bitters
      amount: 2
      unit: dashes
  preparation: Stirred

- name: Angel face
  timing: All day
  ingredients:
    - name: Gin
      amount: 3
      unit: cl
    - name: Apricot Brandy
      amount: 3
      unit: cl
    - name: Calvados
      amount: 3
      unit: cl
  preparation: Shaken

- name: Aviation
  timing: All day
  ingredients:
    - name: Gin
      amount: 4.5
      unit: cl
    - name: Lemon juice
      amount: 2.2
      unit: cl
    - name: Maraschino
      amount: 1
      unit: tsp
    - name: Creme de Violette
      amount: 1
      unit: tsp
  preparation: Shaken
  source: Recipes for Mixed Drinks by Hugo Ensslin (1916)

- name: White lady
  timing: All day
  ingredients:
    - name: Gin
      amount: 4
      unit: cl
    - name: Triple Sec
      amount: 3
      unit: cl
    - name: Lemon juice
      amount: 2
      unit: cl
  preparation: Shaken

- name: Between the sheets
  timing: All day
  ingredients:
    - name: Light Rum
      amount: 3
      unit: cl
    - name: Cognac
      amount: 3
      unit: cl
    - name: Triple Sec
      amount: 3
      unit: cl
    - name: Lemon juice
      amount: 2
      unit: cl
  preparation: Shaken

- name: Cosmopolitan
  timing: All day
  ingredients:
    - name: Vodka
      amount: 4
      unit: cl
    - name: Triple Sec
      amount: 1.5
      unit: cl
    - name: Lime juice
      amount: 1.5
      unit: cl
    - name: Cranberry juice
      amount: 3
      unit: cl
  preparation: Shaken

- name: Casino
  timing: All day
  ingredients:
    - name: Old Tom Gin
      amount: 4
      unit: cl
    - name: Maraschino
      amount: 1
      unit: cl
    - name: Lemon juice
      amount: 1
      unit: cl
    - name: Orange bitters
      amount: 1
      unit: dash
  preparation: Shaken
<<<<<<< HEAD

- name: Clover Club
  timing: All day
  ingredients:
    - name: Gin
      amount: 4.5
      unit: cl
    - name: Raspberry syrup
      amount: 1.5
      unit: cl
    - name: Lemon juice
      amount: 1.5
      unit: cl
    - name: Egg white
      amount: 1
      unit: dash
  preparation: Shaken

- name: Mary Pickford
  timing: All day
  ingredients:
    - name: Light Rum
      amount: 6
      unit: cl
    - name: Maraschino
      amount: 1
      unit: cl
    - name: Pineapple juice
      amount: 6
      unit: cl
    - name: Grenadine
      amount: 1
      unit: cl
  preparation: Shaken

- name: Monkey Gland
  timing: All day
  ingredients:
    - name: Gin
      amount: 5
      unit: cl
    - name: Orange juice
      amount: 3
      unit: cl
    - name: Absinth
      amount: 2
      unit: drops
    - name: Grenadine
      amount: 2
      unit: drops
  preparation: Shaken

- name: Paradise
  timing: All day
  ingredients:
    - name: Gin
      amount: 3.5
      unit: cl
    - name: Apricot Brandy
      amount: 2
      unit: cl
    - name: Orange juice
      amount: 1.5
      unit: cl
  preparation: Shaken

- name: Screwdriver
  timing: All day
  ingredients:
    - name: Vodka
      amount: 5
      unit: cl
    - name: Orange juice
      amount: 10
      unit: cl
  preparation: Stirred

- name: Salty dog
  timing: All day
  ingredients:
    - name: Gin
      amount: 5
      unit: cl
    - name: Grapefruit juice
      amount: 10
      unit: cl
  preparation: Shaken

- name: Sidecar
  timing: All day
  ingredients:
    - name: Cognac
      amount: 5
      unit: cl
    - name: Triple Sec
      amount: 2
      unit: cl
    - name: Lemon juice
      amount: 2
      unit: cl
  preparation: Shaken

- name: Tuxedo
  timing: All day
  ingredients:
    - name: Gin
      amount: 3
      unit: cl
    - name: Dry Vermouth
      amount: 3
      unit: cl
    - name: Maraschino
      amount: 0.5
      unit: bar spoon
    - name: Absinthe
      amount: 0.25
      unit: bar spoon
    - name: Orange bitters
      amount: 3
      unit: dashes
  preparation: Stirred

- name: Blinker
  timing: All day
  ingredients:
    - name: Rye Whiskey
      amount: 6
      unit: cl
    - name: Grapefruit juice
      amount: 3
      unit: cl
    - name: Raspberry syrup
      amount: 1.5
      unit: cl
  preparation: Shaken

- name: Gin fizz
  timing: Longdrink
  ingredients:
    - name: Gin
      amount: 4.5
      unit: cl
    - name: Lemon juice
      amount: 3
      unit: cl
    - name: Simple syrup
      amount: 1
      unit: cl
    - name: Soda water
      amount: 8
      unit: cl
  preparation: Shaken

- name: John Collins
  timing: Longdrink
  ingredients:
    - name: Gin
      amount: 4.5
      unit: cl
    - name: Lemon juice
      amount: 3
      unit: cl
    - name: Simple syrup
      amount: 1.5
      unit: cl
    - name: Soda water
      amount: 6
      unit: cl
  preparation: Stirred

- name: Tom Collins
  timing: Longdrink
  ingredients:
    - name: Old Tom Gin
      amount: 4.5
      unit: cl
    - name: Lemon juice
      amount: 3
      unit: cl
    - name: Simple syrup
      amount: 1.5
      unit: cl
    - name: Soda water
      amount: 6
      unit: cl
  preparation: Stirred

- name: Porto flip
  timing: After dinner
  ingredients:
    - name: Brandy
      amount: 1.5
      unit: cl
    - name: Port wine
      amount: 4.5
      unit: cl
    - name: Egg yolk
      amount: 1
      unit: cl
  preparation: Shaken

- name: Rusty nail
  timing: After dinner
  ingredients:
    - name: Whisky
      amount: 4.5
      unit: cl
    - name: Drambuie
      amount: 2.5
      unit: cl
  preparation: Stirred

- name: Sazerac
  timing: After dinner
  ingredients:
    - name: Cognac
      amount: 5
      unit: cl
    - name: Absinthe
      amount: 1
      unit: cl
    - name: Simple syrup
      amount: 1
      unit: cl
    - name: "Peychaud's bitters"
      amount: 2
      unit: dashes
  preparation: Stirred

- name: French connection
  timing: After dinner
  ingredients:
    - name: Cognac
      amount: 3
      unit: cl
    - name: Amaretto
      amount: 3
      unit: cl
  preparation: Stirred

- name: Godfather
  timing: After dinner
  ingredients:
    - name: Bourbon Whiskey
      amount: 3
      unit: cl
    - name: Amaretto
      amount: 3
      unit: cl
  preparation: Stirred

- name: Godmother
  timing: After dinner
  ingredients:
    - name: Vodka
      amount: 3
      unit: cl
    - name: Amaretto
      amount: 3
      unit: cl
  preparation: Stirred
=======
  
- name: Vesper
  timing: Pre-dinner
  ingredients:
    - name: Gin
      amount: 6
      unit: cl
    - name: Vodka
      amount: 1.5
      unit: cl
    - name: Lillet Blanc
      amount: 0.75
      unit: cl
  preparation: Shaken
>>>>>>> 81f922b7
<|MERGE_RESOLUTION|>--- conflicted
+++ resolved
@@ -356,7 +356,6 @@
       amount: 1
       unit: dash
   preparation: Shaken
-<<<<<<< HEAD
 
 - name: Clover Club
   timing: All day
@@ -618,7 +617,6 @@
       amount: 3
       unit: cl
   preparation: Stirred
-=======
   
 - name: Vesper
   timing: Pre-dinner
@@ -632,5 +630,4 @@
     - name: Lillet Blanc
       amount: 0.75
       unit: cl
-  preparation: Shaken
->>>>>>> 81f922b7
+  preparation: Shaken